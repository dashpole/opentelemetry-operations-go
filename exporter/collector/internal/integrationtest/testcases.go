--- conflicted
+++ resolved
@@ -80,13 +80,10 @@
 			Name:                 "GKE Workload Metrics",
 			OTLPInputFixturePath: "testdata/fixtures/workload_metrics.json",
 			ExpectFixturePath:    "testdata/fixtures/workload_metrics_expect.json",
-<<<<<<< HEAD
 			Skip:                 true,
-=======
 			Configure: func(cfg *collector.Config) {
 				cfg.MetricConfig.Prefix = "workload.googleapis.com/"
 			},
->>>>>>> 771af077
 		},
 		{
 			Name:                 "GKE Metrics Agent",
