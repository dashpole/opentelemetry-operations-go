--- conflicted
+++ resolved
@@ -67,14 +67,10 @@
 		func() {
 			metrics := test.LoadOTLPMetricsInput(t, startTime, endTime)
 			testServerExporter := testServer.NewExporter(ctx, t, *test.CreateConfig())
-<<<<<<< HEAD
-=======
-			defer func() { require.NoError(t, testServerExporter.Shutdown(ctx)) }()
 			inMemoryOCExporter, err := integrationtest.NewInMemoryOCViewExporter()
 			require.NoError(t, err)
 			defer inMemoryOCExporter.Shutdown(ctx)
 
->>>>>>> 771af077
 			require.NoError(t, testServerExporter.ConsumeMetrics(ctx, metrics), "failed to export metrics to local test server")
 			require.NoError(t, testServerExporter.Shutdown(ctx))
 
