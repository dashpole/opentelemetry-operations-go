// Copyright 2019 OpenTelemetry Authors
// Copyright 2021 Google LLC
//
// Licensed under the Apache License, Version 2.0 (the "License");
// you may not use this file except in compliance with the License.
// You may obtain a copy of the License at
//
//     http://www.apache.org/licenses/LICENSE-2.0
//
// Unless required by applicable law or agreed to in writing, software
// distributed under the License is distributed on an "AS IS" BASIS,
// WITHOUT WARRANTIES OR CONDITIONS OF ANY KIND, either express or implied.
// See the License for the specific language governing permissions and
// limitations under the License.

package trace

import (
	"context"
	"errors"
	"fmt"
	"time"

	"go.opentelemetry.io/otel"
	"go.opentelemetry.io/otel/attribute"
	sdktrace "go.opentelemetry.io/otel/sdk/trace"
	"go.opentelemetry.io/otel/trace"

	traceapi "cloud.google.com/go/trace/apiv2"
	"golang.org/x/oauth2/google"
	"google.golang.org/api/option"
)

// Option is function type that is passed to the exporter initialization function.
type Option func(*options)

// options contains options for configuring the exporter.
type options struct {
	// ProjectID is the identifier of the Stackdriver
	// project the user is uploading the stats data to.
	// If not set, this will default to your "Application Default Credentials".
	// For details see: https://developers.google.com/accounts/docs/application-default-credentials.
	//
	// It will be used in the project_id label of a Stackdriver monitored
	// resource if the resource does not inherently belong to a specific
	// project, e.g. on-premise resource like k8s_container or generic_task.
	ProjectID string

<<<<<<< HEAD
	// Location is the identifier of the GCP or AWS cloud region/zone in which
	// the data for a resource is stored.
	// If not set, it will default to the location provided by the metadata server.
	//
	// It will be used in the location label of a Stackdriver monitored resource
	// if the resource does not inherently belong to a specific project, e.g.
	// on-premise resource like k8s_container or generic_task.
	Location string

	// errorHandler is the hook to be called when there is
=======
	// OnError is the hook to be called when there is
>>>>>>> 44a59686
	// an error uploading the stats or tracing data.
	// If no custom hook is set, errors are handled with the
	// OpenTelemetry global handler, which defaults to logging.
	// Optional.
	errorHandler otel.ErrorHandler

	// TraceClientOptions are additional options to be passed
	// to the underlying Stackdriver Trace API client.
	// Optional.
	TraceClientOptions []option.ClientOption

	// BatchSpanProcessorOptions are additional options to be based
	// to the underlying BatchSpanProcessor when call making a new export pipeline.
	BatchSpanProcessorOptions []sdktrace.BatchSpanProcessorOption

	// Context allows you to provide a custom context for API calls.
	//
	// This context will be used several times: first, to create Stackdriver
	// trace and metric clients, and then every time a new batch of traces or
	// stats needs to be uploaded.
	//
	// Do not set a timeout on this context. Instead, set the Timeout option.
	//
	// If unset, context.Background() will be used.
	Context context.Context

	// Timeout for all API calls. If not set, defaults to 5 seconds.
	Timeout time.Duration
}

// WithProjectID sets Google Cloud Platform project as projectID.
// Without using this option, it automatically detects the project ID
// from the default credential detection process.
// Please find the detailed order of the default credentail detection proecess on the doc:
// https://godoc.org/golang.org/x/oauth2/google#FindDefaultCredentials
func WithProjectID(projectID string) func(o *options) {
	return func(o *options) {
		o.ProjectID = projectID
	}
}

// WithErrorHandler sets the hook to be called when there is an error
// occurred on uploading the span data to Stackdriver.
// If no custom hook is set, errors are logged.
func WithErrorHandler(handler otel.ErrorHandler) func(o *options) {
	return func(o *options) {
		o.errorHandler = handler
	}
}

// WithTraceClientOptions sets additionial client options for tracing.
func WithTraceClientOptions(opts []option.ClientOption) func(o *options) {
	return func(o *options) {
		o.TraceClientOptions = opts
	}
}

// WithContext sets the context that trace exporter and metric exporter
// relies on.
func WithContext(ctx context.Context) func(o *options) {
	return func(o *options) {
		o.Context = ctx
	}
}

// WithTimeout sets the timeout for trace exporter and metric exporter
func WithTimeout(t time.Duration) func(o *options) {
	return func(o *options) {
		o.Timeout = t
	}
}

func (o *options) handleError(err error) {
	if o.errorHandler != nil {
		o.errorHandler.Handle(err)
		return
	}
	otel.Handle(err)
}

// defaultTimeout is used as default when timeout is not set in newContextWithTimout.
const defaultTimeout = 5 * time.Second

// Exporter is a trace exporter that uploads data to Stackdriver.
//
// TODO(yoshifumi): add a metrics exporter once the spec definition
// process and the sampler implementation are done.
type Exporter struct {
	traceExporter *traceExporter
}

// InstallNewPipeline instantiates a NewExportPipeline and registers it globally.
func InstallNewPipeline(opts []Option, topts ...sdktrace.TracerProviderOption) (trace.TracerProvider, func(), error) {
	tp, shutdown, err := NewExportPipeline(opts, topts...)
	if err != nil {
		return nil, nil, err
	}
	otel.SetTracerProvider(tp)
	return tp, shutdown, err
}

// NewExportPipeline sets up a complete export pipeline with the recommended setup
// for trace provider. Returns provider, shutdown function, and errors.
func NewExportPipeline(opts []Option, topts ...sdktrace.TracerProviderOption) (trace.TracerProvider, func(), error) {
	// TODO(suereth): Don't flesh options twice.
	o := options{Context: context.Background()}
	for _, opt := range opts {
		opt(&o)
	}
	exporter, err := newExporterWithOptions(&o)
	if err != nil {
		return nil, nil, err
	}
	tp := sdktrace.NewTracerProvider(
		append(topts,
			sdktrace.WithBatcher(exporter, o.BatchSpanProcessorOptions...))...)
	return tp, func() {
		tp.Shutdown(context.Background())
	}, nil
}

// NewExporter creates a new Exporter thats implements trace.Exporter.
func NewExporter(opts ...Option) (*Exporter, error) {
	o := options{Context: context.Background()}
	for _, opt := range opts {
		opt(&o)
	}
	return newExporterWithOptions(&o)
}

func newExporterWithOptions(o *options) (*Exporter, error) {
	if o.ProjectID == "" {
		creds, err := google.FindDefaultCredentials(o.Context, traceapi.DefaultAuthScopes()...)
		if err != nil {
			return nil, fmt.Errorf("stackdriver: %v", err)
		}
		if creds.ProjectID == "" {
			return nil, errors.New("stackdriver: no project found with application default credentials")
		}
		o.ProjectID = creds.ProjectID
	}
	te, err := newTraceExporter(o)
	if err != nil {
		return nil, err
	}

	return &Exporter{
		traceExporter: te,
	}, nil
}

func newContextWithTimeout(ctx context.Context, timeout time.Duration) (context.Context, func()) {
	if timeout <= 0 {
		timeout = defaultTimeout
	}
	return context.WithTimeout(ctx, timeout)
}

// ExportSpans exports a ReadOnlySpan to Stackdriver Trace.
func (e *Exporter) ExportSpans(ctx context.Context, spanData []sdktrace.ReadOnlySpan) error {
	return e.traceExporter.ExportSpans(ctx, spanData)
}

// Shutdown waits for exported data to be uploaded.
//
// For our purposes it closed down the client.
func (e *Exporter) Shutdown(ctx context.Context) error {
	return e.traceExporter.Shutdown(ctx)
}

func createKeyValueAttributes(attr map[string]interface{}) []attribute.KeyValue {
	kv := make([]attribute.KeyValue, 0, len(attr))

	for k, v := range attr {
		switch val := v.(type) {
		case bool:
			kv = append(kv, attribute.Bool(k, val))
		case int64:
			kv = append(kv, attribute.Int64(k, val))
		case float64:
			kv = append(kv, attribute.Float64(k, val))
		case string:
			kv = append(kv, attribute.String(k, val))
		}
	}

	return kv
}<|MERGE_RESOLUTION|>--- conflicted
+++ resolved
@@ -46,7 +46,6 @@
 	// project, e.g. on-premise resource like k8s_container or generic_task.
 	ProjectID string
 
-<<<<<<< HEAD
 	// Location is the identifier of the GCP or AWS cloud region/zone in which
 	// the data for a resource is stored.
 	// If not set, it will default to the location provided by the metadata server.
@@ -56,10 +55,7 @@
 	// on-premise resource like k8s_container or generic_task.
 	Location string
 
-	// errorHandler is the hook to be called when there is
-=======
 	// OnError is the hook to be called when there is
->>>>>>> 44a59686
 	// an error uploading the stats or tracing data.
 	// If no custom hook is set, errors are handled with the
 	// OpenTelemetry global handler, which defaults to logging.
