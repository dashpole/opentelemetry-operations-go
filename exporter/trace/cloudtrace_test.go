// Copyright 2019 OpenTelemetry Authors
// Copyright 2021 Google LLC
//
// Licensed under the Apache License, Version 2.0 (the "License");
// you may not use this file except in compliance with the License.
// You may obtain a copy of the License at
//
//     http://www.apache.org/licenses/LICENSE-2.0
//
// Unless required by applicable law or agreed to in writing, software
// distributed under the License is distributed on an "AS IS" BASIS,
// WITHOUT WARRANTIES OR CONDITIONS OF ANY KIND, either express or implied.
// See the License for the specific language governing permissions and
// limitations under the License.

package trace

import (
	"context"
	"net"
	"regexp"
	"testing"
	"time"

	"go.opentelemetry.io/otel"
	"go.opentelemetry.io/otel/codes"
	sdktrace "go.opentelemetry.io/otel/sdk/trace"
	"go.opentelemetry.io/otel/trace"

	"github.com/googleinterns/cloud-operations-api-mock/cloudmock"
	"github.com/stretchr/testify/assert"
	"github.com/stretchr/testify/require"
	"google.golang.org/api/option"
	tracepb "google.golang.org/genproto/googleapis/devtools/cloudtrace/v2"
	codepb "google.golang.org/genproto/googleapis/rpc/code"
	"google.golang.org/grpc"
	"google.golang.org/grpc/metadata"
	"google.golang.org/protobuf/types/known/emptypb"
)

func TestExporter_ExportSpan(t *testing.T) {
	// Initial test precondition
	mock := cloudmock.NewCloudMock()
	clientOpt := []option.ClientOption{option.WithGRPCConn(mock.ClientConn())}

	// Create Google Cloud Trace Exporter
<<<<<<< HEAD
	exporter, err := New(
		WithProjectID("PROJECT_ID_NOT_REAL"),
		WithTraceClientOptions(clientOpt),
		WithDefaultTraceAttributes(map[string]interface{}{"TEST_ATTRIBUTE": "TEST_VALUE"}))
=======
	_, shutdown, err := InstallNewPipeline(
		[]Option{
			WithProjectID("PROJECT_ID_NOT_REAL"),
			WithTraceClientOptions(clientOpt),
		},
		sdktrace.WithSampler(sdktrace.AlwaysSample()),
	)
>>>>>>> 44a59686
	assert.NoError(t, err)
	tp := sdktrace.NewTracerProvider(
		sdktrace.WithSampler(sdktrace.AlwaysSample()),
		sdktrace.WithBatcher(exporter))

	otel.SetTracerProvider(tp)
	shutdown := func() { tp.Shutdown(context.Background()) }

	_, span := otel.Tracer("test-tracer").Start(context.Background(), "test-span")
	// NOTE: https://github.com/open-telemetry/opentelemetry-specification/blob/main/specification/trace/api.md#set-status
	// Status message MUST only be used with error code, so this will be dropped.
	span.SetStatus(codes.Ok, "Status message")
	span.End()
	assert.True(t, span.SpanContext().IsValid())

	_, span = otel.Tracer("test-tracer").Start(
		context.Background(),
		"test-span-with-error-status",
		trace.WithLinks(trace.Link{SpanContext: genSpanContext()}),
	)
	span.SetStatus(codes.Error, "Error Message")
	span.End()

	// wait exporter to shutdown (closes grpc connection)
	shutdown()
	assert.EqualValues(t, 2, mock.GetNumSpans())
	// Note: Go returns empty string for an unset member.
	assert.EqualValues(t, codepb.Code_OK, mock.GetSpan(0).GetStatus().Code)
	assert.EqualValues(t, "", mock.GetSpan(0).GetStatus().Message)
	assert.EqualValues(t, codepb.Code_UNKNOWN, mock.GetSpan(1).GetStatus().Code)
	assert.EqualValues(t, "Error Message", mock.GetSpan(1).GetStatus().Message)
	assert.Nil(t, mock.GetSpan(0).Links)
	assert.Len(t, mock.GetSpan(1).Links.Link, 1)
}

<<<<<<< HEAD
func TestExporter_DisplayNameNoFormatter(t *testing.T) {
	// Initial test precondition
	mock := cloudmock.NewCloudMock()
	clientOpt := []option.ClientOption{option.WithGRPCConn(mock.ClientConn())}

	spanName := "span1234"

	// Create Google Cloud Trace Exporter
	exporter, err := New(
		WithProjectID("PROJECT_ID_NOT_REAL"),
		WithTraceClientOptions(clientOpt),
		WithDisplayNameFormatter(nil))
	assert.NoError(t, err)
	tp := sdktrace.NewTracerProvider(
		sdktrace.WithSampler(sdktrace.AlwaysSample()),
		sdktrace.WithBatcher(exporter))

	otel.SetTracerProvider(tp)
	shutdown := func() { tp.Shutdown(context.Background()) }

	_, span := otel.Tracer("test-tracer").Start(context.Background(), spanName)
	span.End()
	assert.True(t, span.SpanContext().IsValid())

	// wait exporter to shutdown (closes grpc connection)
	shutdown()
	assert.EqualValues(t, 1, mock.GetNumSpans())
	assert.EqualValues(t, spanName, mock.GetSpan(0).DisplayName.Value)
}

func TestExporter_DisplayNameFormatter(t *testing.T) {
	// Initial test precondition
	mock := cloudmock.NewCloudMock()
	clientOpt := []option.ClientOption{option.WithGRPCConn(mock.ClientConn())}

	spanName := "span1234"
	format := func(s sdktrace.ReadOnlySpan) string {
		return "TEST_FORMAT" + s.Name()
	}

	// Create Google Cloud Trace Exporter
	exporter, err := New(
		WithProjectID("PROJECT_ID_NOT_REAL"),
		WithTraceClientOptions(clientOpt),
		WithDisplayNameFormatter(format))
	assert.NoError(t, err)
	tp := sdktrace.NewTracerProvider(
		sdktrace.WithSampler(sdktrace.AlwaysSample()),
		sdktrace.WithBatcher(exporter))

	otel.SetTracerProvider(tp)
	shutdown := func() { tp.Shutdown(context.Background()) }

	_, span := otel.Tracer("test-tracer").Start(context.Background(), spanName)
	span.End()
	assert.True(t, span.SpanContext().IsValid())

	// wait exporter to shutdown (closes grpc connection)
	shutdown()
	assert.EqualValues(t, 1, mock.GetNumSpans())
	assert.EqualValues(t, "TEST_FORMAT"+spanName, mock.GetSpan(0).DisplayName.Value)
}

=======
>>>>>>> 44a59686
func TestExporter_Timeout(t *testing.T) {
	// Initial test precondition
	mock := cloudmock.NewCloudMock()
	mock.SetDelay(20 * time.Millisecond)
	clientOpt := []option.ClientOption{option.WithGRPCConn(mock.ClientConn())}
	var exportErrors []error

	// Create Google Cloud Trace Exporter
	exporter, err := New(
		WithProjectID("PROJECT_ID_NOT_REAL"),
		WithTraceClientOptions(clientOpt),
		WithTimeout(1*time.Millisecond),
		// handle bundle as soon as span is received
		WithOnError(func(err error) {
			exportErrors = append(exportErrors, err)
		}))
	assert.NoError(t, err)
	tp := sdktrace.NewTracerProvider(
		sdktrace.WithSampler(sdktrace.AlwaysSample()),
		sdktrace.WithBatcher(exporter))

	otel.SetTracerProvider(tp)
	shutdown := func() { tp.Shutdown(context.Background()) }

	_, span := otel.Tracer("test-tracer").Start(context.Background(), "test-span")
	span.End()
	assert.True(t, span.SpanContext().IsValid())

	// wait for error to be handled
	shutdown() // closed grpc connection
	assert.EqualValues(t, 0, mock.GetNumSpans())
	if got, want := len(exportErrors), 1; got != want {
		t.Fatalf("len(exportErrors) = %q; want %q", got, want)
	}
	got, want := exportErrors[0].Error(), "rpc error: code = (DeadlineExceeded|Unknown) desc = context deadline exceeded"
	if match, _ := regexp.MatchString(want, got); !match {
		t.Fatalf("err.Error() = %q; want %q", got, want)
	}
}

// A mock server we can re-use for different kinds of unit tests against batch-write request.
type mock struct {
	tracepb.UnimplementedTraceServiceServer
	batchWriteSpans func(ctx context.Context, req *tracepb.BatchWriteSpansRequest) (*emptypb.Empty, error)
}

func (m *mock) BatchWriteSpans(ctx context.Context, req *tracepb.BatchWriteSpansRequest) (*emptypb.Empty, error) {
	return m.batchWriteSpans(ctx, req)
}

func TestExporter_ExportWithUserAgent(t *testing.T) {
	// Initialize the mock server
	server := grpc.NewServer()
	t.Cleanup(server.Stop)

	// Channel we shove our user agent string into.
	ch := make(chan []string, 1)

	m := mock{
		batchWriteSpans: func(ctx context.Context, req *tracepb.BatchWriteSpansRequest) (*emptypb.Empty, error) {
			md, _ := metadata.FromIncomingContext(ctx)
			ch <- md.Get("User-Agent")
			return &emptypb.Empty{}, nil
		},
	}
	tracepb.RegisterTraceServiceServer(server, &m)

	lis, err := net.Listen("tcp", "127.0.0.1:0")
	require.NoError(t, err)
	// GO GO gadget local server!
	go server.Serve(lis)

	// Wire into buffer output.
	clientOpt := []option.ClientOption{
		option.WithEndpoint(lis.Addr().String()),
		option.WithoutAuthentication(),
		option.WithGRPCDialOption(grpc.WithInsecure()),
	}

	// Create Google Cloud Trace Exporter
	exporter, err := New(
		WithProjectID("PROJECT_ID_NOT_REAL"),
		WithTraceClientOptions(clientOpt))
	assert.NoError(t, err)
	tp := sdktrace.NewTracerProvider(
		sdktrace.WithSampler(sdktrace.AlwaysSample()),
		sdktrace.WithBatcher(exporter))

	otel.SetTracerProvider(tp)
	shutdown := func() { tp.Shutdown(context.Background()) }

	_, span := otel.Tracer("test-tracer").Start(context.Background(), "test-span")
	span.SetStatus(codes.Ok, "Status Message")
	span.End()
	assert.True(t, span.SpanContext().IsValid())

	// wait exporter to shutdown
	shutdown()
	// Now check for user agent string in the buffer.
	ua := <-ch
	require.Regexp(t, "opentelemetry-go .*; google-cloud-trace-exporter .*", ua[0])

}<|MERGE_RESOLUTION|>--- conflicted
+++ resolved
@@ -44,20 +44,9 @@
 	clientOpt := []option.ClientOption{option.WithGRPCConn(mock.ClientConn())}
 
 	// Create Google Cloud Trace Exporter
-<<<<<<< HEAD
 	exporter, err := New(
 		WithProjectID("PROJECT_ID_NOT_REAL"),
-		WithTraceClientOptions(clientOpt),
-		WithDefaultTraceAttributes(map[string]interface{}{"TEST_ATTRIBUTE": "TEST_VALUE"}))
-=======
-	_, shutdown, err := InstallNewPipeline(
-		[]Option{
-			WithProjectID("PROJECT_ID_NOT_REAL"),
-			WithTraceClientOptions(clientOpt),
-		},
-		sdktrace.WithSampler(sdktrace.AlwaysSample()),
-	)
->>>>>>> 44a59686
+		WithTraceClientOptions(clientOpt))
 	assert.NoError(t, err)
 	tp := sdktrace.NewTracerProvider(
 		sdktrace.WithSampler(sdktrace.AlwaysSample()),
@@ -93,72 +82,6 @@
 	assert.Len(t, mock.GetSpan(1).Links.Link, 1)
 }
 
-<<<<<<< HEAD
-func TestExporter_DisplayNameNoFormatter(t *testing.T) {
-	// Initial test precondition
-	mock := cloudmock.NewCloudMock()
-	clientOpt := []option.ClientOption{option.WithGRPCConn(mock.ClientConn())}
-
-	spanName := "span1234"
-
-	// Create Google Cloud Trace Exporter
-	exporter, err := New(
-		WithProjectID("PROJECT_ID_NOT_REAL"),
-		WithTraceClientOptions(clientOpt),
-		WithDisplayNameFormatter(nil))
-	assert.NoError(t, err)
-	tp := sdktrace.NewTracerProvider(
-		sdktrace.WithSampler(sdktrace.AlwaysSample()),
-		sdktrace.WithBatcher(exporter))
-
-	otel.SetTracerProvider(tp)
-	shutdown := func() { tp.Shutdown(context.Background()) }
-
-	_, span := otel.Tracer("test-tracer").Start(context.Background(), spanName)
-	span.End()
-	assert.True(t, span.SpanContext().IsValid())
-
-	// wait exporter to shutdown (closes grpc connection)
-	shutdown()
-	assert.EqualValues(t, 1, mock.GetNumSpans())
-	assert.EqualValues(t, spanName, mock.GetSpan(0).DisplayName.Value)
-}
-
-func TestExporter_DisplayNameFormatter(t *testing.T) {
-	// Initial test precondition
-	mock := cloudmock.NewCloudMock()
-	clientOpt := []option.ClientOption{option.WithGRPCConn(mock.ClientConn())}
-
-	spanName := "span1234"
-	format := func(s sdktrace.ReadOnlySpan) string {
-		return "TEST_FORMAT" + s.Name()
-	}
-
-	// Create Google Cloud Trace Exporter
-	exporter, err := New(
-		WithProjectID("PROJECT_ID_NOT_REAL"),
-		WithTraceClientOptions(clientOpt),
-		WithDisplayNameFormatter(format))
-	assert.NoError(t, err)
-	tp := sdktrace.NewTracerProvider(
-		sdktrace.WithSampler(sdktrace.AlwaysSample()),
-		sdktrace.WithBatcher(exporter))
-
-	otel.SetTracerProvider(tp)
-	shutdown := func() { tp.Shutdown(context.Background()) }
-
-	_, span := otel.Tracer("test-tracer").Start(context.Background(), spanName)
-	span.End()
-	assert.True(t, span.SpanContext().IsValid())
-
-	// wait exporter to shutdown (closes grpc connection)
-	shutdown()
-	assert.EqualValues(t, 1, mock.GetNumSpans())
-	assert.EqualValues(t, "TEST_FORMAT"+spanName, mock.GetSpan(0).DisplayName.Value)
-}
-
-=======
->>>>>>> 44a59686
 func TestExporter_Timeout(t *testing.T) {
 	// Initial test precondition
 	mock := cloudmock.NewCloudMock()
