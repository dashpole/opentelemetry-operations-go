// Copyright 2019 OpenTelemetry Authors
// Copyright 2021 Google LLC
//
// Licensed under the Apache License, Version 2.0 (the "License");
// you may not use this file except in compliance with the License.
// You may obtain a copy of the License at
//
//     http://www.apache.org/licenses/LICENSE-2.0
//
// Unless required by applicable law or agreed to in writing, software
// distributed under the License is distributed on an "AS IS" BASIS,
// WITHOUT WARRANTIES OR CONDITIONS OF ANY KIND, either express or implied.
// See the License for the specific language governing permissions and
// limitations under the License.

package trace

import (
	"context"
	"net"
	"regexp"
	"testing"
	"time"

	"go.opentelemetry.io/otel"
	"go.opentelemetry.io/otel/codes"
	sdktrace "go.opentelemetry.io/otel/sdk/trace"
	"go.opentelemetry.io/otel/trace"

	"github.com/googleinterns/cloud-operations-api-mock/cloudmock"
	"github.com/stretchr/testify/assert"
	"github.com/stretchr/testify/require"
	"google.golang.org/api/option"
	tracepb "google.golang.org/genproto/googleapis/devtools/cloudtrace/v2"
	codepb "google.golang.org/genproto/googleapis/rpc/code"
	"google.golang.org/grpc"
	"google.golang.org/grpc/metadata"
	"google.golang.org/protobuf/types/known/emptypb"
)

func TestExporter_ExportSpan(t *testing.T) {
	// Initial test precondition
	mock := cloudmock.NewCloudMock()
	clientOpt := []option.ClientOption{option.WithGRPCConn(mock.ClientConn())}

	// Create Google Cloud Trace Exporter
	exporter, err := New(
		WithProjectID("PROJECT_ID_NOT_REAL"),
		WithTraceClientOptions(clientOpt))
	assert.NoError(t, err)
	tp := sdktrace.NewTracerProvider(
		sdktrace.WithSampler(sdktrace.AlwaysSample()),
		sdktrace.WithBatcher(exporter))

	otel.SetTracerProvider(tp)
	shutdown := func() { tp.Shutdown(context.Background()) }

	_, span := otel.Tracer("test-tracer").Start(context.Background(), "test-span")
	// NOTE: https://github.com/open-telemetry/opentelemetry-specification/blob/main/specification/trace/api.md#set-status
	// Status message MUST only be used with error code, so this will be dropped.
	span.SetStatus(codes.Ok, "Status message")
	span.End()
	assert.True(t, span.SpanContext().IsValid())

	_, span = otel.Tracer("test-tracer").Start(
		context.Background(),
		"test-span-with-error-status",
		trace.WithLinks(trace.Link{SpanContext: genSpanContext()}),
	)
	span.SetStatus(codes.Error, "Error Message")
	span.End()

	// wait exporter to shutdown (closes grpc connection)
	shutdown()
	assert.EqualValues(t, 2, mock.GetNumSpans())
	// Note: Go returns empty string for an unset member.
	assert.EqualValues(t, codepb.Code_OK, mock.GetSpan(0).GetStatus().Code)
	assert.EqualValues(t, "", mock.GetSpan(0).GetStatus().Message)
	assert.EqualValues(t, codepb.Code_UNKNOWN, mock.GetSpan(1).GetStatus().Code)
	assert.EqualValues(t, "Error Message", mock.GetSpan(1).GetStatus().Message)
	assert.Nil(t, mock.GetSpan(0).Links)
	assert.Len(t, mock.GetSpan(1).Links.Link, 1)
}

func TestExporter_Timeout(t *testing.T) {
	// Initial test precondition
	mock := cloudmock.NewCloudMock()
	mock.SetDelay(20 * time.Millisecond)
	clientOpt := []option.ClientOption{option.WithGRPCConn(mock.ClientConn())}
	handler := &errorHandler{}

	// Create Google Cloud Trace Exporter
<<<<<<< HEAD
	_, shutdown, err := InstallNewPipeline(
		[]Option{
			WithProjectID("PROJECT_ID_NOT_REAL"),
			WithTraceClientOptions(clientOpt),
			WithTimeout(1 * time.Millisecond),
			// handle bundle as soon as span is received
			WithErrorHandler(handler),
		},
		sdktrace.WithSampler(sdktrace.AlwaysSample()),
	)
=======
	exporter, err := New(
		WithProjectID("PROJECT_ID_NOT_REAL"),
		WithTraceClientOptions(clientOpt),
		WithTimeout(1*time.Millisecond),
		// handle bundle as soon as span is received
		WithOnError(func(err error) {
			exportErrors = append(exportErrors, err)
		}))
>>>>>>> ec949722
	assert.NoError(t, err)
	tp := sdktrace.NewTracerProvider(
		sdktrace.WithSampler(sdktrace.AlwaysSample()),
		sdktrace.WithBatcher(exporter))

	otel.SetTracerProvider(tp)
	shutdown := func() { tp.Shutdown(context.Background()) }

	_, span := otel.Tracer("test-tracer").Start(context.Background(), "test-span")
	span.End()
	assert.True(t, span.SpanContext().IsValid())

	// wait for error to be handled
	shutdown() // closed grpc connection
	assert.EqualValues(t, 0, mock.GetNumSpans())
	if got, want := len(handler.errs), 1; got != want {
		t.Fatalf("len(exportErrors) = %q; want %q", got, want)
	}
	got, want := handler.errs[0].Error(), "rpc error: code = (DeadlineExceeded|Unknown) desc = context deadline exceeded"
	if match, _ := regexp.MatchString(want, got); !match {
		t.Fatalf("err.Error() = %q; want %q", got, want)
	}
}

// A mock server we can re-use for different kinds of unit tests against batch-write request.
type mock struct {
	tracepb.UnimplementedTraceServiceServer
	batchWriteSpans func(ctx context.Context, req *tracepb.BatchWriteSpansRequest) (*emptypb.Empty, error)
}

func (m *mock) BatchWriteSpans(ctx context.Context, req *tracepb.BatchWriteSpansRequest) (*emptypb.Empty, error) {
	return m.batchWriteSpans(ctx, req)
}

func TestExporter_ExportWithUserAgent(t *testing.T) {
	// Initialize the mock server
	server := grpc.NewServer()
	t.Cleanup(server.Stop)

	// Channel we shove our user agent string into.
	ch := make(chan []string, 1)

	m := mock{
		batchWriteSpans: func(ctx context.Context, req *tracepb.BatchWriteSpansRequest) (*emptypb.Empty, error) {
			md, _ := metadata.FromIncomingContext(ctx)
			ch <- md.Get("User-Agent")
			return &emptypb.Empty{}, nil
		},
	}
	tracepb.RegisterTraceServiceServer(server, &m)

	lis, err := net.Listen("tcp", "127.0.0.1:0")
	require.NoError(t, err)
	// GO GO gadget local server!
	go server.Serve(lis)

	// Wire into buffer output.
	clientOpt := []option.ClientOption{
		option.WithEndpoint(lis.Addr().String()),
		option.WithoutAuthentication(),
		option.WithGRPCDialOption(grpc.WithInsecure()),
	}

	// Create Google Cloud Trace Exporter
	exporter, err := New(
		WithProjectID("PROJECT_ID_NOT_REAL"),
		WithTraceClientOptions(clientOpt))
	assert.NoError(t, err)
	tp := sdktrace.NewTracerProvider(
		sdktrace.WithSampler(sdktrace.AlwaysSample()),
		sdktrace.WithBatcher(exporter))

	otel.SetTracerProvider(tp)
	shutdown := func() { tp.Shutdown(context.Background()) }

	_, span := otel.Tracer("test-tracer").Start(context.Background(), "test-span")
	span.SetStatus(codes.Ok, "Status Message")
	span.End()
	assert.True(t, span.SpanContext().IsValid())

	// wait exporter to shutdown
	shutdown()
	// Now check for user agent string in the buffer.
	ua := <-ch
	require.Regexp(t, "opentelemetry-go .*; google-cloud-trace-exporter .*", ua[0])

}<|MERGE_RESOLUTION|>--- conflicted
+++ resolved
@@ -90,27 +90,13 @@
 	handler := &errorHandler{}
 
 	// Create Google Cloud Trace Exporter
-<<<<<<< HEAD
-	_, shutdown, err := InstallNewPipeline(
-		[]Option{
-			WithProjectID("PROJECT_ID_NOT_REAL"),
-			WithTraceClientOptions(clientOpt),
-			WithTimeout(1 * time.Millisecond),
-			// handle bundle as soon as span is received
-			WithErrorHandler(handler),
-		},
-		sdktrace.WithSampler(sdktrace.AlwaysSample()),
-	)
-=======
 	exporter, err := New(
 		WithProjectID("PROJECT_ID_NOT_REAL"),
 		WithTraceClientOptions(clientOpt),
 		WithTimeout(1*time.Millisecond),
 		// handle bundle as soon as span is received
-		WithOnError(func(err error) {
-			exportErrors = append(exportErrors, err)
-		}))
->>>>>>> ec949722
+    WithErrorHandler(handler),
+  )
 	assert.NoError(t, err)
 	tp := sdktrace.NewTracerProvider(
 		sdktrace.WithSampler(sdktrace.AlwaysSample()),
