// Copyright 2019 OpenTelemetry Authors
// Copyright 2021 Google LLC
//
// Licensed under the Apache License, Version 2.0 (the "License");
// you may not use this file except in compliance with the License.
// You may obtain a copy of the License at
//
//     http://www.apache.org/licenses/LICENSE-2.0
//
// Unless required by applicable law or agreed to in writing, software
// distributed under the License is distributed on an "AS IS" BASIS,
// WITHOUT WARRANTIES OR CONDITIONS OF ANY KIND, either express or implied.
// See the License for the specific language governing permissions and
// limitations under the License.

package trace

import (
	"context"
	"net"
	"regexp"
	"testing"
	"time"

	"go.opentelemetry.io/otel"
	"go.opentelemetry.io/otel/codes"
	sdktrace "go.opentelemetry.io/otel/sdk/trace"
	"go.opentelemetry.io/otel/trace"

	"github.com/googleinterns/cloud-operations-api-mock/cloudmock"
	"github.com/stretchr/testify/assert"
	"github.com/stretchr/testify/require"
	"google.golang.org/api/option"
	tracepb "google.golang.org/genproto/googleapis/devtools/cloudtrace/v2"
	codepb "google.golang.org/genproto/googleapis/rpc/code"
	"google.golang.org/grpc"
	"google.golang.org/grpc/metadata"
	"google.golang.org/protobuf/types/known/emptypb"
)

func TestExporter_ExportSpan(t *testing.T) {
	// Initial test precondition
	mock := cloudmock.NewCloudMock()
	clientOpt := []option.ClientOption{option.WithGRPCConn(mock.ClientConn())}

	// Create Google Cloud Trace Exporter
	_, shutdown, err := InstallNewPipeline(
		[]Option{
			WithProjectID("PROJECT_ID_NOT_REAL"),
			WithTraceClientOptions(clientOpt),
		},
		sdktrace.WithSampler(sdktrace.AlwaysSample()),
	)
	assert.NoError(t, err)

	_, span := otel.Tracer("test-tracer").Start(context.Background(), "test-span")
	// NOTE: https://github.com/open-telemetry/opentelemetry-specification/blob/main/specification/trace/api.md#set-status
	// Status message MUST only be used with error code, so this will be dropped.
	span.SetStatus(codes.Ok, "Status message")
	span.End()
	assert.True(t, span.SpanContext().IsValid())

	_, span = otel.Tracer("test-tracer").Start(
		context.Background(),
		"test-span-with-error-status",
		trace.WithLinks(trace.Link{SpanContext: genSpanContext()}),
	)
	span.SetStatus(codes.Error, "Error Message")
	span.End()

	// wait exporter to shutdown (closes grpc connection)
	shutdown()
	assert.EqualValues(t, 2, mock.GetNumSpans())
	// Note: Go returns empty string for an unset member.
	assert.EqualValues(t, codepb.Code_OK, mock.GetSpan(0).GetStatus().Code)
	assert.EqualValues(t, "", mock.GetSpan(0).GetStatus().Message)
	assert.EqualValues(t, codepb.Code_UNKNOWN, mock.GetSpan(1).GetStatus().Code)
	assert.EqualValues(t, "Error Message", mock.GetSpan(1).GetStatus().Message)
	assert.Nil(t, mock.GetSpan(0).Links)
	assert.Len(t, mock.GetSpan(1).Links.Link, 1)
}

<<<<<<< HEAD
func TestExporter_DisplayNameNoFormatter(t *testing.T) {
	// Initial test precondition
	mock := cloudmock.NewCloudMock()
	clientOpt := []option.ClientOption{option.WithGRPCConn(mock.ClientConn())}

	spanName := "span1234"

	// Create Google Cloud Trace Exporter
	_, shutdown, err := InstallNewPipeline(
		[]Option{
			WithProjectID("PROJECT_ID_NOT_REAL"),
			WithTraceClientOptions(clientOpt),
			WithDisplayNameFormatter(nil),
		},
		sdktrace.WithSampler(sdktrace.AlwaysSample()),
	)
	assert.NoError(t, err)

	_, span := otel.Tracer("test-tracer").Start(context.Background(), spanName)
	span.End()
	assert.True(t, span.SpanContext().IsValid())

	// wait exporter to shutdown (closes grpc connection)
	shutdown()
	assert.EqualValues(t, 1, mock.GetNumSpans())
	assert.EqualValues(t, spanName, mock.GetSpan(0).DisplayName.Value)
}

func TestExporter_DisplayNameFormatter(t *testing.T) {
	// Initial test precondition
	mock := cloudmock.NewCloudMock()
	clientOpt := []option.ClientOption{option.WithGRPCConn(mock.ClientConn())}

	spanName := "span1234"
	format := func(s sdktrace.ReadOnlySpan) string {
		return "TEST_FORMAT" + s.Name()
	}

	// Create Google Cloud Trace Exporter
	_, shutdown, err := InstallNewPipeline(
		[]Option{
			WithProjectID("PROJECT_ID_NOT_REAL"),
			WithTraceClientOptions(clientOpt),
			WithDisplayNameFormatter(format),
		},
		sdktrace.WithSampler(sdktrace.AlwaysSample()),
	)
	assert.NoError(t, err)

	_, span := otel.Tracer("test-tracer").Start(context.Background(), spanName)
	span.End()
	assert.True(t, span.SpanContext().IsValid())

	// wait exporter to shutdown (closes grpc connection)
	shutdown()
	assert.EqualValues(t, 1, mock.GetNumSpans())
	assert.EqualValues(t, "TEST_FORMAT"+spanName, mock.GetSpan(0).DisplayName.Value)
}

type errorHandler struct {
	errs []error
}

func (e *errorHandler) Handle(err error) {
	e.errs = append(e.errs, err)
}

=======
>>>>>>> 44a59686
func TestExporter_Timeout(t *testing.T) {
	// Initial test precondition
	mock := cloudmock.NewCloudMock()
	mock.SetDelay(20 * time.Millisecond)
	clientOpt := []option.ClientOption{option.WithGRPCConn(mock.ClientConn())}
	handler := &errorHandler{}

	// Create Google Cloud Trace Exporter
	_, shutdown, err := InstallNewPipeline(
		[]Option{
			WithProjectID("PROJECT_ID_NOT_REAL"),
			WithTraceClientOptions(clientOpt),
			WithTimeout(1 * time.Millisecond),
			// handle bundle as soon as span is received
			WithErrorHandler(handler),
		},
		sdktrace.WithSampler(sdktrace.AlwaysSample()),
	)
	assert.NoError(t, err)

	_, span := otel.Tracer("test-tracer").Start(context.Background(), "test-span")
	span.End()
	assert.True(t, span.SpanContext().IsValid())

	// wait for error to be handled
	shutdown() // closed grpc connection
	assert.EqualValues(t, 0, mock.GetNumSpans())
	if got, want := len(handler.errs), 1; got != want {
		t.Fatalf("len(exportErrors) = %q; want %q", got, want)
	}
	got, want := handler.errs[0].Error(), "rpc error: code = (DeadlineExceeded|Unknown) desc = context deadline exceeded"
	if match, _ := regexp.MatchString(want, got); !match {
		t.Fatalf("err.Error() = %q; want %q", got, want)
	}
}

// A mock server we can re-use for different kinds of unit tests against batch-write request.
type mock struct {
	tracepb.UnimplementedTraceServiceServer
	batchWriteSpans func(ctx context.Context, req *tracepb.BatchWriteSpansRequest) (*emptypb.Empty, error)
}

func (m *mock) BatchWriteSpans(ctx context.Context, req *tracepb.BatchWriteSpansRequest) (*emptypb.Empty, error) {
	return m.batchWriteSpans(ctx, req)
}

func TestExporter_ExportWithUserAgent(t *testing.T) {
	// Initialize the mock server
	server := grpc.NewServer()
	t.Cleanup(server.Stop)

	// Channel we shove our user agent string into.
	ch := make(chan []string, 1)

	m := mock{
		batchWriteSpans: func(ctx context.Context, req *tracepb.BatchWriteSpansRequest) (*emptypb.Empty, error) {
			md, _ := metadata.FromIncomingContext(ctx)
			ch <- md.Get("User-Agent")
			return &emptypb.Empty{}, nil
		},
	}
	tracepb.RegisterTraceServiceServer(server, &m)

	lis, err := net.Listen("tcp", "127.0.0.1:0")
	require.NoError(t, err)
	// GO GO gadget local server!
	go server.Serve(lis)

	// Wire into buffer output.
	clientOpt := []option.ClientOption{
		option.WithEndpoint(lis.Addr().String()),
		option.WithoutAuthentication(),
		option.WithGRPCDialOption(grpc.WithInsecure()),
	}
	// Create Google Cloud Trace Exporter
	_, shutdown, err := InstallNewPipeline(
		[]Option{
			WithProjectID("PROJECT_ID_NOT_REAL"),
			WithTraceClientOptions(clientOpt),
		},
		sdktrace.WithSampler(sdktrace.AlwaysSample()),
	)
	assert.NoError(t, err)

	_, span := otel.Tracer("test-tracer").Start(context.Background(), "test-span")
	span.SetStatus(codes.Ok, "Status Message")
	span.End()
	assert.True(t, span.SpanContext().IsValid())

	// wait exporter to shutdown
	shutdown()
	// Now check for user agent string in the buffer.
	ua := <-ch
	require.Regexp(t, "opentelemetry-go .*; google-cloud-trace-exporter .*", ua[0])

}<|MERGE_RESOLUTION|>--- conflicted
+++ resolved
@@ -80,76 +80,6 @@
 	assert.Len(t, mock.GetSpan(1).Links.Link, 1)
 }
 
-<<<<<<< HEAD
-func TestExporter_DisplayNameNoFormatter(t *testing.T) {
-	// Initial test precondition
-	mock := cloudmock.NewCloudMock()
-	clientOpt := []option.ClientOption{option.WithGRPCConn(mock.ClientConn())}
-
-	spanName := "span1234"
-
-	// Create Google Cloud Trace Exporter
-	_, shutdown, err := InstallNewPipeline(
-		[]Option{
-			WithProjectID("PROJECT_ID_NOT_REAL"),
-			WithTraceClientOptions(clientOpt),
-			WithDisplayNameFormatter(nil),
-		},
-		sdktrace.WithSampler(sdktrace.AlwaysSample()),
-	)
-	assert.NoError(t, err)
-
-	_, span := otel.Tracer("test-tracer").Start(context.Background(), spanName)
-	span.End()
-	assert.True(t, span.SpanContext().IsValid())
-
-	// wait exporter to shutdown (closes grpc connection)
-	shutdown()
-	assert.EqualValues(t, 1, mock.GetNumSpans())
-	assert.EqualValues(t, spanName, mock.GetSpan(0).DisplayName.Value)
-}
-
-func TestExporter_DisplayNameFormatter(t *testing.T) {
-	// Initial test precondition
-	mock := cloudmock.NewCloudMock()
-	clientOpt := []option.ClientOption{option.WithGRPCConn(mock.ClientConn())}
-
-	spanName := "span1234"
-	format := func(s sdktrace.ReadOnlySpan) string {
-		return "TEST_FORMAT" + s.Name()
-	}
-
-	// Create Google Cloud Trace Exporter
-	_, shutdown, err := InstallNewPipeline(
-		[]Option{
-			WithProjectID("PROJECT_ID_NOT_REAL"),
-			WithTraceClientOptions(clientOpt),
-			WithDisplayNameFormatter(format),
-		},
-		sdktrace.WithSampler(sdktrace.AlwaysSample()),
-	)
-	assert.NoError(t, err)
-
-	_, span := otel.Tracer("test-tracer").Start(context.Background(), spanName)
-	span.End()
-	assert.True(t, span.SpanContext().IsValid())
-
-	// wait exporter to shutdown (closes grpc connection)
-	shutdown()
-	assert.EqualValues(t, 1, mock.GetNumSpans())
-	assert.EqualValues(t, "TEST_FORMAT"+spanName, mock.GetSpan(0).DisplayName.Value)
-}
-
-type errorHandler struct {
-	errs []error
-}
-
-func (e *errorHandler) Handle(err error) {
-	e.errs = append(e.errs, err)
-}
-
-=======
->>>>>>> 44a59686
 func TestExporter_Timeout(t *testing.T) {
 	// Initial test precondition
 	mock := cloudmock.NewCloudMock()
